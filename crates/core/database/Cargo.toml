--- conflicted
+++ resolved
@@ -22,15 +22,10 @@
 
 [dependencies]
 # Core
-<<<<<<< HEAD
-revolt-result = { version = "0.0.2", path = "../result" }
-revolt-permissions = { version = "0.0.2", path = "../permissions", features = [ "serde", "bson" ] }
-=======
 revolt-result = { version = "0.6.0-rc.1", path = "../result" }
 revolt-models = { version = "0.6.0-rc.1", path = "../models" }
 revolt-presence = { version = "0.6.0-rc.1", path = "../presence" }
-revolt-permissions = { version = "0.6.0-rc.1", path = "../permissions", features = [ "serde" ] }
->>>>>>> 3c834d06
+revolt-permissions = { version = "0.6.0-rc.1", path = "../permissions", features = [ "serde", "bson" ] }
 
 # Utility
 log = "0.4"
