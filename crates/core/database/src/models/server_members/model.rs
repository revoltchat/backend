--- conflicted
+++ resolved
@@ -39,7 +39,6 @@
         /// Timestamp this member is timed out until
         #[serde(skip_serializing_if = "Option::is_none")]
         pub timeout: Option<Timestamp>,
-<<<<<<< HEAD
 
         /// Whether the member is server-wide voice muted
         #[serde(skip_serializing_if = "is_true", default = "default_true")]
@@ -47,11 +46,10 @@
         /// Whether the member is server-wide voice deafened
         #[serde(skip_serializing_if = "is_true", default = "default_true")]
         pub can_receive: bool,
-=======
+        
         // This value only exists in the database, not the models.
         // If it is not-None, the database layer should return None to member fetching queries.
         // pub pending_deletion_at: Option<Timestamp>
->>>>>>> e635bc23
     },
     "PartialMember"
 );
@@ -72,12 +70,9 @@
         Avatar,
         Roles,
         Timeout,
-<<<<<<< HEAD
         CanReceive,
         CanPublish,
-=======
         JoinedAt,
->>>>>>> e635bc23
     }
 
     /// Member removal intention
