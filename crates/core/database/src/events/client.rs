use authifier::AuthifierEvent;
use serde::{Deserialize, Serialize};

use revolt_models::v0::{
<<<<<<< HEAD
    AppendMessage, Channel, Emoji, FieldsChannel, FieldsMember, FieldsRole, FieldsServer,
    FieldsUser, FieldsWebhook, Member, MemberCompositeKey, Message, PartialChannel, PartialMember,
    PartialMessage, PartialRole, PartialServer, PartialUser, PartialWebhook, RemovalIntention,
    Report, Server, User, UserSettings, Webhook,
=======
    AppendMessage, Channel, ChannelUnread, Emoji, FieldsChannel, FieldsMember, FieldsRole,
    FieldsServer, FieldsUser, FieldsWebhook, Member, MemberCompositeKey, Message, PartialChannel,
    PartialMember, PartialMessage, PartialRole, PartialServer, PartialUser, PartialWebhook,
    RemovalIntention, Report, Server, User, UserSettings, Webhook,
>>>>>>> 412f4a99
};
use revolt_result::Error;

use crate::Database;

/// WebSocket Client Errors
#[derive(Serialize, Deserialize, Debug, Clone)]
#[serde(tag = "error")]
pub enum WebSocketError {
    LabelMe,
    InternalError { at: String },
    InvalidSession,
    OnboardingNotFinished,
    AlreadyAuthenticated,
    MalformedData { msg: String },
}

/// Ping Packet
#[derive(Serialize, Deserialize, Debug, Clone)]
#[serde(untagged)]
pub enum Ping {
    Binary(Vec<u8>),
    Number(usize),
}

/// Untagged Error
#[derive(Serialize)]
#[serde(untagged)]
pub enum ErrorEvent {
    Error(WebSocketError),
    APIError(Error),
}

/// Fields provided in Ready payload
#[derive(PartialEq)]
pub enum ReadyPayloadFields {
    Users,
    Servers,
    Channels,
    Members,
    Emoji,

    UserSettings(Vec<String>),
    ChannelUnreads,
}

/// Protocol Events
#[derive(Serialize, Deserialize, Debug, Clone)]
#[serde(tag = "type")]
pub enum EventV1 {
    /// Multiple events
    Bulk { v: Vec<EventV1> },

    /// Successfully authenticated
    Authenticated,
    /// Logged out
    Logout,
    /// Basic data to cache
    Ready {
        #[serde(skip_serializing_if = "Option::is_none")]
        users: Option<Vec<User>>,
        #[serde(skip_serializing_if = "Option::is_none")]
        servers: Option<Vec<Server>>,
        #[serde(skip_serializing_if = "Option::is_none")]
        channels: Option<Vec<Channel>>,
        #[serde(skip_serializing_if = "Option::is_none")]
        members: Option<Vec<Member>>,
        #[serde(skip_serializing_if = "Option::is_none")]
        emojis: Option<Vec<Emoji>>,

        #[serde(skip_serializing_if = "Option::is_none")]
        user_settings: Option<UserSettings>,
        #[serde(skip_serializing_if = "Option::is_none")]
        channel_unreads: Option<Vec<ChannelUnread>>,
    },

    /// Ping response
    Pong { data: Ping },
    /// New message
    Message(Message),

    /// Update existing message
    MessageUpdate {
        id: String,
        channel: String,
        data: PartialMessage,
    },

    /// Append information to existing message
    MessageAppend {
        id: String,
        channel: String,
        append: AppendMessage,
    },

    /// Delete message
    MessageDelete { id: String, channel: String },

    /// New reaction to a message
    MessageReact {
        id: String,
        channel_id: String,
        user_id: String,
        emoji_id: String,
    },

    /// Remove user's reaction from message
    MessageUnreact {
        id: String,
        channel_id: String,
        user_id: String,
        emoji_id: String,
    },

    /// Remove a reaction from message
    MessageRemoveReaction {
        id: String,
        channel_id: String,
        emoji_id: String,
    },

    /// Bulk delete messages
    BulkMessageDelete { channel: String, ids: Vec<String> },

    /// New server
    ServerCreate {
        id: String,
        server: Server,
        channels: Vec<Channel>,
        emojis: Vec<Emoji>,
    },

    /// Update existing server
    ServerUpdate {
        id: String,
        data: PartialServer,
        clear: Vec<FieldsServer>,
    },

    /// Delete server
    ServerDelete { id: String },

    /// Update existing server member
    ServerMemberUpdate {
        id: MemberCompositeKey,
        data: PartialMember,
        clear: Vec<FieldsMember>,
    },

    /// User joins server
    ServerMemberJoin { id: String, user: String },

    /// User left server
    ServerMemberLeave {
        id: String,
        user: String,
        reason: RemovalIntention,
    },

    /// Server role created or updated
    ServerRoleUpdate {
        id: String,
        role_id: String,
        data: PartialRole,
        clear: Vec<FieldsRole>,
    },

    /// Server role deleted
    ServerRoleDelete { id: String, role_id: String },

    /// Update existing user
    UserUpdate {
        id: String,
        data: PartialUser,
        clear: Vec<FieldsUser>,
        event_id: Option<String>,
    },

    /// Relationship with another user changed
    UserRelationship { id: String, user: User },
    /// Settings updated remotely
    UserSettingsUpdate { id: String, update: UserSettings },

    /// User has been platform banned or deleted their account
    ///
    /// Clients should remove the following associated data:
    /// - Messages
    /// - DM Channels
    /// - Relationships
    /// - Server Memberships
    ///
    /// User flags are specified to explain why a wipe is occurring though not all reasons will necessarily ever appear.
    UserPlatformWipe { user_id: String, flags: i32 },
    /// New emoji
    EmojiCreate(Emoji),

    /// Delete emoji
    EmojiDelete { id: String },

    /// New report
    ReportCreate(Report),
    /// New channel
    ChannelCreate(Channel),

    /// Update existing channel
    ChannelUpdate {
        id: String,
        data: PartialChannel,
        clear: Vec<FieldsChannel>,
    },

    /// Delete channel
    ChannelDelete { id: String },

    /// User joins a group
    ChannelGroupJoin { id: String, user: String },

    /// User leaves a group
    ChannelGroupLeave { id: String, user: String },

    /// User started typing in a channel
    ChannelStartTyping { id: String, user: String },

    /// User stopped typing in a channel
    ChannelStopTyping { id: String, user: String },

    /// User acknowledged message in channel
    ChannelAck {
        id: String,
        user: String,
        message_id: String,
    },

    /// New webhook
    WebhookCreate(Webhook),

    /// Update existing webhook
    WebhookUpdate {
        id: String,
        data: PartialWebhook,
        remove: Vec<FieldsWebhook>,
    },

    /// Delete webhook
    WebhookDelete { id: String },

    /// Auth events
    Auth(AuthifierEvent),
}

impl EventV1 {
    /// Publish helper wrapper
    pub async fn p(self, channel: String) {
        #[cfg(not(debug_assertions))]
        redis_kiss::p(channel, self).await;

        #[cfg(debug_assertions)]
        info!("Publishing event to {channel}: {self:?}");

        #[cfg(debug_assertions)]
        redis_kiss::publish(channel, self).await.unwrap();
    }

    /// Publish user event
    pub async fn p_user(self, id: String, db: &Database) {
        self.clone().p(id.clone()).await;

        // TODO: this should be captured by member list in the future and not immediately fanned out to users
        if let Ok(members) = db.fetch_all_memberships(&id).await {
            for member in members {
                self.clone().server(member.id.server).await;
            }
        }
    }

    /// Publish private event
    pub async fn private(self, id: String) {
        self.p(format!("{id}!")).await;
    }

    /// Publish server member event
    pub async fn server(self, id: String) {
        self.p(format!("{id}u")).await;
    }

    /// Publish internal global event
    pub async fn global(self) {
        self.p("global".to_string()).await;
    }
}<|MERGE_RESOLUTION|>--- conflicted
+++ resolved
@@ -2,17 +2,10 @@
 use serde::{Deserialize, Serialize};
 
 use revolt_models::v0::{
-<<<<<<< HEAD
-    AppendMessage, Channel, Emoji, FieldsChannel, FieldsMember, FieldsRole, FieldsServer,
-    FieldsUser, FieldsWebhook, Member, MemberCompositeKey, Message, PartialChannel, PartialMember,
-    PartialMessage, PartialRole, PartialServer, PartialUser, PartialWebhook, RemovalIntention,
-    Report, Server, User, UserSettings, Webhook,
-=======
     AppendMessage, Channel, ChannelUnread, Emoji, FieldsChannel, FieldsMember, FieldsRole,
     FieldsServer, FieldsUser, FieldsWebhook, Member, MemberCompositeKey, Message, PartialChannel,
     PartialMember, PartialMessage, PartialRole, PartialServer, PartialUser, PartialWebhook,
     RemovalIntention, Report, Server, User, UserSettings, Webhook,
->>>>>>> 412f4a99
 };
 use revolt_result::Error;
 
