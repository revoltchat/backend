--- conflicted
+++ resolved
@@ -84,12 +84,9 @@
 }
 
 #[derive(Deserialize, Debug, Clone)]
-<<<<<<< HEAD
 pub struct PushFcm {
     pub queue: String,
     pub api_key: String,
-=======
-pub struct ApiFcm {
     pub key_type: String,
     pub project_id: String,
     pub private_key_id: String,
@@ -100,7 +97,6 @@
     pub token_uri: String,
     pub auth_provider_x509_cert_url: String,
     pub client_x509_cert_url: String,
->>>>>>> 24dc96f8
 }
 
 #[derive(Deserialize, Debug, Clone)]
@@ -140,7 +136,6 @@
 }
 
 #[derive(Deserialize, Debug, Clone)]
-<<<<<<< HEAD
 pub struct Pushd {
     pub exchange: String,
     pub message_queue: String,
@@ -151,7 +146,9 @@
     pub vapid: PushVapid,
     pub fcm: PushFcm,
     pub apn: PushApn,
-=======
+}
+
+#[derive(Deserialize, Debug, Clone)]
 pub struct FilesLimit {
     pub min_resolution: [usize; 2],
     pub max_mega_pixels: usize,
@@ -174,7 +171,6 @@
     pub limit: FilesLimit,
     pub preview: HashMap<String, [usize; 2]>,
     pub s3: FilesS3,
->>>>>>> 24dc96f8
 }
 
 #[derive(Deserialize, Debug, Clone)]
@@ -238,11 +234,8 @@
     pub rabbit: Rabbit,
     pub hosts: Hosts,
     pub api: Api,
-<<<<<<< HEAD
     pub pushd: Pushd,
-=======
     pub files: Files,
->>>>>>> 24dc96f8
     pub features: Features,
     pub sentry: Sentry,
 }
