<<<<<<< HEAD
use bson::Bson;
use revolt_rocket_okapi::{revolt_okapi::schemars, JsonSchema};

/// Representation of a single permission override
#[derive(Debug, Clone, Copy, Eq, PartialEq, JsonSchema)]
=======
#[cfg(feature = "schemas")]
use schemars::JsonSchema;

/// Representation of a single permission override
#[derive(Debug, Clone, Eq, PartialEq)]
>>>>>>> 6247b59d
#[cfg_attr(feature = "serde", derive(serde::Serialize, serde::Deserialize))]
#[cfg_attr(feature = "schemas", derive(JsonSchema))]
pub struct Override {
    /// Allow bit flags
    pub allow: u64,
    /// Disallow bit flags
    pub deny: u64,
}

/// Data permissions Field - contains both allow and deny
<<<<<<< HEAD
#[derive(Debug, Clone, Copy, Eq, PartialEq, JsonSchema)]
#[cfg_attr(feature = "serde", derive(serde::Serialize, serde::Deserialize))]
=======
#[derive(Debug, Clone, Eq, PartialEq)]
#[cfg_attr(feature = "serde", derive(serde::Serialize, serde::Deserialize))]
#[cfg_attr(feature = "schemas", derive(JsonSchema))]
>>>>>>> 6247b59d
pub struct DataPermissionsField {
    pub permissions: Override,
}

/// Data permissions Value - contains allow
<<<<<<< HEAD
#[derive(Debug, Clone, Copy, Eq, PartialEq, JsonSchema)]
#[cfg_attr(feature = "serde", derive(serde::Serialize, serde::Deserialize))]
=======
#[derive(Debug, Clone, Copy, Eq, PartialEq)]
#[cfg_attr(feature = "serde", derive(serde::Serialize, serde::Deserialize))]
#[cfg_attr(feature = "schemas", derive(JsonSchema))]
>>>>>>> 6247b59d
pub struct DataPermissionsValue {
    pub permissions: u64,
}

/// Data permissions Poly - can contain either Value or Field
<<<<<<< HEAD
#[derive(Debug, Clone, Copy, Eq, PartialEq, JsonSchema)]
#[cfg_attr(feature = "serde", derive(serde::Serialize, serde::Deserialize))]
=======
#[derive(Debug, Clone, Eq, PartialEq)]
#[cfg_attr(feature = "serde", derive(serde::Serialize, serde::Deserialize))]
#[cfg_attr(feature = "schemas", derive(JsonSchema))]
>>>>>>> 6247b59d
#[serde(untagged)]
pub enum DataPermissionPoly {
    Value {
        /// Permission values to set for members in a `Group`
        permissions: u64,
    },
    Field {
        /// Allow / deny values to set for members in this `TextChannel` or `VoiceChannel`
        permissions: Override,
    },
}

/// Representation of a single permission override
/// as it appears on models and in the database
<<<<<<< HEAD
#[derive(JsonSchema, Debug, Clone, Copy, Default, Eq, PartialEq)]
=======
#[derive(Debug, Clone, Copy, Default, Eq, PartialEq)]
>>>>>>> 6247b59d
#[cfg_attr(feature = "serde", derive(serde::Serialize, serde::Deserialize))]
#[cfg_attr(feature = "schemas", derive(JsonSchema))]
pub struct OverrideField {
    /// Allow bit flags
    a: i64,
    /// Disallow bit flags
    d: i64,
}

impl Override {
    /// Into allows
    pub fn allows(&self) -> u64 {
        self.allow
    }

    /// Into denies
    pub fn denies(&self) -> u64 {
        self.deny
    }
}

impl From<Override> for OverrideField {
    fn from(v: Override) -> Self {
        Self {
            a: v.allow as i64,
            d: v.deny as i64,
        }
    }
}

impl From<OverrideField> for Override {
    fn from(v: OverrideField) -> Self {
        Self {
            allow: v.a as u64,
            deny: v.d as u64,
        }
    }
}

<<<<<<< HEAD
=======
#[cfg(feature = "bson")]
use bson::Bson;
>>>>>>> 6247b59d
impl From<OverrideField> for Bson {
    fn from(v: OverrideField) -> Self {
        Self::Document(bson::to_document(&v).unwrap())
    }
}<|MERGE_RESOLUTION|>--- conflicted
+++ resolved
@@ -1,16 +1,8 @@
-<<<<<<< HEAD
-use bson::Bson;
-use revolt_rocket_okapi::{revolt_okapi::schemars, JsonSchema};
-
-/// Representation of a single permission override
-#[derive(Debug, Clone, Copy, Eq, PartialEq, JsonSchema)]
-=======
 #[cfg(feature = "schemas")]
 use schemars::JsonSchema;
 
 /// Representation of a single permission override
 #[derive(Debug, Clone, Eq, PartialEq)]
->>>>>>> 6247b59d
 #[cfg_attr(feature = "serde", derive(serde::Serialize, serde::Deserialize))]
 #[cfg_attr(feature = "schemas", derive(JsonSchema))]
 pub struct Override {
@@ -21,40 +13,25 @@
 }
 
 /// Data permissions Field - contains both allow and deny
-<<<<<<< HEAD
-#[derive(Debug, Clone, Copy, Eq, PartialEq, JsonSchema)]
-#[cfg_attr(feature = "serde", derive(serde::Serialize, serde::Deserialize))]
-=======
 #[derive(Debug, Clone, Eq, PartialEq)]
 #[cfg_attr(feature = "serde", derive(serde::Serialize, serde::Deserialize))]
 #[cfg_attr(feature = "schemas", derive(JsonSchema))]
->>>>>>> 6247b59d
 pub struct DataPermissionsField {
     pub permissions: Override,
 }
 
 /// Data permissions Value - contains allow
-<<<<<<< HEAD
-#[derive(Debug, Clone, Copy, Eq, PartialEq, JsonSchema)]
-#[cfg_attr(feature = "serde", derive(serde::Serialize, serde::Deserialize))]
-=======
 #[derive(Debug, Clone, Copy, Eq, PartialEq)]
 #[cfg_attr(feature = "serde", derive(serde::Serialize, serde::Deserialize))]
 #[cfg_attr(feature = "schemas", derive(JsonSchema))]
->>>>>>> 6247b59d
 pub struct DataPermissionsValue {
     pub permissions: u64,
 }
 
 /// Data permissions Poly - can contain either Value or Field
-<<<<<<< HEAD
-#[derive(Debug, Clone, Copy, Eq, PartialEq, JsonSchema)]
-#[cfg_attr(feature = "serde", derive(serde::Serialize, serde::Deserialize))]
-=======
 #[derive(Debug, Clone, Eq, PartialEq)]
 #[cfg_attr(feature = "serde", derive(serde::Serialize, serde::Deserialize))]
 #[cfg_attr(feature = "schemas", derive(JsonSchema))]
->>>>>>> 6247b59d
 #[serde(untagged)]
 pub enum DataPermissionPoly {
     Value {
@@ -69,11 +46,7 @@
 
 /// Representation of a single permission override
 /// as it appears on models and in the database
-<<<<<<< HEAD
-#[derive(JsonSchema, Debug, Clone, Copy, Default, Eq, PartialEq)]
-=======
 #[derive(Debug, Clone, Copy, Default, Eq, PartialEq)]
->>>>>>> 6247b59d
 #[cfg_attr(feature = "serde", derive(serde::Serialize, serde::Deserialize))]
 #[cfg_attr(feature = "schemas", derive(JsonSchema))]
 pub struct OverrideField {
@@ -113,11 +86,8 @@
     }
 }
 
-<<<<<<< HEAD
-=======
 #[cfg(feature = "bson")]
 use bson::Bson;
->>>>>>> 6247b59d
 impl From<OverrideField> for Bson {
     fn from(v: OverrideField) -> Self {
         Self::Document(bson::to_document(&v).unwrap())
