--- conflicted
+++ resolved
@@ -30,14 +30,7 @@
 
 # Serialisation
 serde = { version = "1", features = ["derive"], optional = true }
-<<<<<<< HEAD
-revolt_rocket_okapi = { version = "0.9.1", features = [ "swagger" ] }
-rocket = { version = "0.5.0-rc.2", default-features = false, features = ["json"] }
-
-bson = { version = "2.1.0" }
-=======
 bson = { version = "2.1.0", optional = true}
->>>>>>> 6247b59d
 
 # Spec Generation
 schemars = { version = "0.8.8", optional = true }