--- conflicted
+++ resolved
@@ -95,20 +95,8 @@
     }
 
     /// Get ready payload fields
-<<<<<<< HEAD
-    pub fn get_ready_payload_fields(&self) -> Vec<ReadyPayloadFields> {
-        vec![
-            ReadyPayloadFields::Users,
-            ReadyPayloadFields::Servers,
-            ReadyPayloadFields::Channels,
-            ReadyPayloadFields::Members,
-            ReadyPayloadFields::Emoji,
-            ReadyPayloadFields::VoiceStates,
-        ]
-=======
     pub fn get_ready_payload_fields(&self) -> &ReadyPayloadFields {
         &self.ready_payload_fields
->>>>>>> 38dd4d10
     }
 }
 
@@ -148,6 +136,7 @@
                 channels: false,
                 members: false,
                 emojis: false,
+                voice_states: false,
                 user_settings: Vec::new(),
                 channel_unreads: false,
                 policy_changes: false,
@@ -180,6 +169,7 @@
                                 "channels" => ready_payload_fields.channels = true,
                                 "members" => ready_payload_fields.members = true,
                                 "emojis" => ready_payload_fields.emojis = true,
+                                "voice_states" => ready_payload_fields.voice_states = true,
                                 "channel_unreads" => ready_payload_fields.channel_unreads = true,
                                 "user_settings" => {
                                     if let Some(subkey) = captures.get(1) {
