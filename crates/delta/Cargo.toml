--- conflicted
+++ resolved
@@ -56,15 +56,10 @@
 revolt-quark = { path = "../quark" }
 
 # core
-<<<<<<< HEAD
-revolt-database = { path = "../core/database", features = [ "rocket-impl" ] }
-revolt-models = { path = "../core/models", features = [ "schemas", "redis-is-patched" ] }
-revolt-permissions = { path = "../core/permissions", features = [ "schemas"] }
-=======
 revolt-database = { path = "../core/database", features = [ "rocket-impl", "redis-is-patched" ] }
 revolt-models = { path = "../core/models", features = [ "schemas", "validator" ] }
 revolt-result = { path = "../core/result", features = [ "rocket", "okapi" ] }
->>>>>>> 3c834d06
+revolt-permissions = { path = "../core/permissions", features = [ "schemas" ] }
 
 [build-dependencies]
 vergen = "7.5.0"