use revolt_config::config;
use revolt_database::{
    util::{permissions::perms, reference::Reference},
    voice::{
        delete_voice_state, get_channel_node, get_user_voice_channels, get_voice_channel_members,
        raise_if_in_voice, VoiceClient,
    },
    Database, User,
};
use revolt_models::v0;
use revolt_permissions::{calculate_channel_permissions, ChannelPermission};
use revolt_result::{create_error, Result};

use rocket::{serde::json::Json, State};

/// # Join Call
///
/// Asks the voice server for a token to join the call.
#[openapi(tag = "Voice")]
#[post("/<target>/join_call", data = "<data>")]
pub async fn call(
    db: &State<Database>,
    voice_client: &State<VoiceClient>,
    user: User,
<<<<<<< HEAD
    target: Reference,
    data: Json<v0::DataJoinCall>,
) -> Result<Json<v0::CreateVoiceUserResponse>> {
    if !voice_client.is_enabled() {
        return Err(create_error!(LiveKitUnavailable));
=======
    target: Reference<'_>,
) -> Result<Json<v0::LegacyCreateVoiceUserResponse>> {
    let channel = target.as_channel(db).await?;
    let mut query = DatabasePermissionQuery::new(db, &user).channel(&channel);
    calculate_channel_permissions(&mut query)
        .await
        .throw_if_lacking_channel_permission(ChannelPermission::Connect)?;

    let config = config().await;
    if config.api.security.voso_legacy_token.is_empty() {
        return Err(create_error!(VosoUnavailable));
>>>>>>> ed22b3a5
    }

    let v0::DataJoinCall {
        node,
        force_disconnect,
    } = data.into_inner();

    if user.bot.is_some() && force_disconnect == Some(true) {
        return Err(create_error!(IsBot));
    }

    let channel = target.as_channel(db).await?;

    let Some(voice_info) = channel.voice() else {
        return Err(create_error!(NotAVoiceChannel));
    };

    let mut permissions = perms(db, &user).channel(&channel);

    let current_permissions = calculate_channel_permissions(&mut permissions).await;
    current_permissions.throw_if_lacking_channel_permission(ChannelPermission::Connect)?;

    if get_voice_channel_members(channel.id())
        .await?
        .zip(voice_info.max_users)
        .is_some_and(|(ms, max_users)| ms.len() >= max_users)
        && !current_permissions.has(ChannelPermission::ManageChannel as u64)
    {
        return Err(create_error!(CannotJoinCall));
    }

    let existing_node = get_channel_node(channel.id()).await?;

    let node = existing_node
        .or(node)
        .ok_or_else(|| create_error!(UnknownNode))?;

    let config = config().await;

    let node_host = config
        .hosts
        .livekit
        .get(&node)
        .ok_or_else(|| create_error!(UnknownNode))?
        .clone();

    if force_disconnect == Some(true) {
        // Finds and disconnects any existing voice connections by the user,
        // should only ever loop once but just to cover our backs.

        for channel_id in get_user_voice_channels(&user.id).await? {
            let node = get_channel_node(&channel_id).await?.unwrap();
            let channel = Reference::from_unchecked(channel_id.clone())
                .as_channel(db)
                .await?;

            voice_client
                .remove_user(&node, &user.id, &channel_id)
                .await?;
            delete_voice_state(&channel_id, channel.server(), &user.id).await?;
        }
    } else {
        raise_if_in_voice(&user, channel.id()).await?;
    }

    let token = voice_client
        .create_token(&node, &user, current_permissions, &channel)
        .await?;
    let room = voice_client.create_room(&node, &channel).await?;

    log::debug!("Created room {}", room.name);

    Ok(Json(v0::CreateVoiceUserResponse {
        token,
        url: node_host.clone(),
    }))
}<|MERGE_RESOLUTION|>--- conflicted
+++ resolved
@@ -22,25 +22,11 @@
     db: &State<Database>,
     voice_client: &State<VoiceClient>,
     user: User,
-<<<<<<< HEAD
-    target: Reference,
+    target: Reference<'_>,
     data: Json<v0::DataJoinCall>,
 ) -> Result<Json<v0::CreateVoiceUserResponse>> {
     if !voice_client.is_enabled() {
         return Err(create_error!(LiveKitUnavailable));
-=======
-    target: Reference<'_>,
-) -> Result<Json<v0::LegacyCreateVoiceUserResponse>> {
-    let channel = target.as_channel(db).await?;
-    let mut query = DatabasePermissionQuery::new(db, &user).channel(&channel);
-    calculate_channel_permissions(&mut query)
-        .await
-        .throw_if_lacking_channel_permission(ChannelPermission::Connect)?;
-
-    let config = config().await;
-    if config.api.security.voso_legacy_token.is_empty() {
-        return Err(create_error!(VosoUnavailable));
->>>>>>> ed22b3a5
     }
 
     let v0::DataJoinCall {
@@ -93,7 +79,7 @@
 
         for channel_id in get_user_voice_channels(&user.id).await? {
             let node = get_channel_node(&channel_id).await?.unwrap();
-            let channel = Reference::from_unchecked(channel_id.clone())
+            let channel = Reference::from_unchecked(&channel_id)
                 .as_channel(db)
                 .await?;
 
