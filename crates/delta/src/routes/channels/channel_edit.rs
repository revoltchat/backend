use revolt_database::{
    util::{permissions::DatabasePermissionQuery, reference::Reference},
    Channel, Database, File, PartialChannel, SystemMessage, User, AMQP,
};
use revolt_models::v0;
use revolt_permissions::{calculate_channel_permissions, ChannelPermission};
use revolt_result::{create_error, Result};
use rocket::{serde::json::Json, State};
use validator::Validate;

/// # Edit Channel
///
/// Edit a channel object by its id.
#[openapi(tag = "Channel Information")]
#[patch("/<target>", data = "<data>")]
pub async fn edit(
    db: &State<Database>,
    amqp: &State<AMQP>,
    user: User,
    target: Reference<'_>,
    data: Json<v0::DataEditChannel>,
) -> Result<Json<v0::Channel>> {
    let data = data.into_inner();
    data.validate().map_err(|error| {
        create_error!(FailedValidation {
            error: error.to_string()
        })
    })?;

    let mut channel = target.as_channel(db).await?;
    let mut query = DatabasePermissionQuery::new(db, &user).channel(&channel);
    calculate_channel_permissions(&mut query)
        .await
        .throw_if_lacking_channel_permission(ChannelPermission::ManageChannel)?;

    if data.name.is_none()
        && data.description.is_none()
        && data.icon.is_none()
        && data.nsfw.is_none()
        && data.owner.is_none()
<<<<<<< HEAD
        && data.voice.is_none()
        && data.remove.is_none()
=======
        && data.remove.is_empty()
>>>>>>> ed22b3a5
    {
        return Ok(Json(channel.into()));
    }

    let mut partial: PartialChannel = Default::default();

    // Transfer group ownership
    if let Some(new_owner) = data.owner {
        if let Channel::Group {
            owner, recipients, ..
        } = &mut channel
        {
            // Make sure we are the owner of this group
            if owner != &user.id {
                return Err(create_error!(NotOwner));
            }

            // Ensure user is part of group
            if !recipients.contains(&new_owner) {
                return Err(create_error!(NotInGroup));
            }

            // Transfer ownership
            partial.owner = Some(new_owner.to_string());
            let old_owner = std::mem::replace(owner, new_owner.to_string());

            // Notify clients
            SystemMessage::ChannelOwnershipChanged {
                from: old_owner,
                to: new_owner,
            }
        } else {
            return Err(create_error!(InvalidOperation));
        }
        .into_message(channel.id().to_string())
        .send(
            db,
            Some(amqp),
            user.as_author_for_system(),
            None,
            None,
            &channel,
            false,
        )
        .await
        .ok();
    }

    match &mut channel {
        Channel::Group {
            id,
            name,
            description,
            icon,
            nsfw,
            ..
        } => {
            if data.remove.contains(&v0::FieldsChannel::Icon) {
                if let Some(icon) = &icon {
                    db.mark_attachment_as_deleted(&icon.id).await?;
                }
            }

            for field in &data.remove {
                match field {
                    v0::FieldsChannel::Description => {
                        description.take();
                    }
                    v0::FieldsChannel::Icon => {
                        icon.take();
                    }
                    _ => {}
                }
            }

            if let Some(icon_id) = data.icon {
                partial.icon = Some(File::use_channel_icon(db, &icon_id, id, &user.id).await?);
                *icon = partial.icon.clone();
            }

            if let Some(new_name) = data.name {
                *name = new_name.clone();
                partial.name = Some(new_name);
            }

            if let Some(new_description) = data.description {
                partial.description = Some(new_description);
                *description = partial.description.clone();
            }

            if let Some(new_nsfw) = data.nsfw {
                *nsfw = new_nsfw;
                partial.nsfw = Some(new_nsfw);
            }

            // Send out mutation system messages.
            if let Some(name) = &partial.name {
                SystemMessage::ChannelRenamed {
                    name: name.to_string(),
                    by: user.id.clone(),
                }
                .into_message(channel.id().to_string())
                .send(
                    db,
                    Some(amqp),
                    user.as_author_for_system(),
                    None,
                    None,
                    &channel,
                    false,
                )
                .await
                .ok();
            }

            if partial.description.is_some() {
                SystemMessage::ChannelDescriptionChanged {
                    by: user.id.clone(),
                }
                .into_message(channel.id().to_string())
                .send(
                    db,
                    Some(amqp),
                    user.as_author_for_system(),
                    None,
                    None,
                    &channel,
                    false,
                )
                .await
                .ok();
            }

            if partial.icon.is_some() {
                SystemMessage::ChannelIconChanged {
                    by: user.id.clone(),
                }
                .into_message(channel.id().to_string())
                .send(
                    db,
                    Some(amqp),
                    user.as_author_for_system(),
                    None,
                    None,
                    &channel,
                    false,
                )
                .await
                .ok();
            }
        }
        Channel::TextChannel {
            id,
            name,
            description,
            icon,
            nsfw,
            voice,
            ..
        } => {
            if let Some(fields) = &data.remove {
                if fields.contains(&v0::FieldsChannel::Icon) {
                    if let Some(icon) = &icon {
                        db.mark_attachment_as_deleted(&icon.id).await?;
                    }
                }

                for field in fields {
                    match field {
                        v0::FieldsChannel::Description => {
                            description.take();
                        }
                        v0::FieldsChannel::Icon => {
                            icon.take();
                        }
                        _ => {}
                    }
                }
            }

<<<<<<< HEAD
            if let Some(icon_id) = data.icon {
                partial.icon = Some(File::use_channel_icon(db, &icon_id, id, &user.id).await?);
                *icon = partial.icon.clone();
            }

            if let Some(new_name) = data.name {
                *name = new_name.clone();
                partial.name = Some(new_name);
            }

            if let Some(new_description) = data.description {
                partial.description = Some(new_description);
                *description = partial.description.clone();
            }

            if let Some(new_nsfw) = data.nsfw {
                *nsfw = new_nsfw;
                partial.nsfw = Some(new_nsfw);
            }

            if let Some(new_voice) = data.voice {
                *voice = Some(new_voice.clone().into());
                partial.voice = Some(new_voice.into());
            }
=======
            channel
                .update(
                    db,
                    partial,
                    data.remove.into_iter().map(|f| f.into()).collect(),
                )
                .await?;
>>>>>>> ed22b3a5
        }
        _ => return Err(create_error!(InvalidOperation)),
    };

    channel
        .update(
            db,
            partial,
            data.remove
                .unwrap_or_default()
                .into_iter()
                .map(|f| f.into())
                .collect(),
        )
        .await?;

    Ok(Json(channel.into()))
}<|MERGE_RESOLUTION|>--- conflicted
+++ resolved
@@ -38,12 +38,8 @@
         && data.icon.is_none()
         && data.nsfw.is_none()
         && data.owner.is_none()
-<<<<<<< HEAD
         && data.voice.is_none()
-        && data.remove.is_none()
-=======
         && data.remove.is_empty()
->>>>>>> ed22b3a5
     {
         return Ok(Json(channel.into()));
     }
@@ -204,27 +200,24 @@
             voice,
             ..
         } => {
-            if let Some(fields) = &data.remove {
-                if fields.contains(&v0::FieldsChannel::Icon) {
-                    if let Some(icon) = &icon {
-                        db.mark_attachment_as_deleted(&icon.id).await?;
-                    }
-                }
-
-                for field in fields {
-                    match field {
-                        v0::FieldsChannel::Description => {
-                            description.take();
-                        }
-                        v0::FieldsChannel::Icon => {
-                            icon.take();
-                        }
-                        _ => {}
-                    }
-                }
-            }
-
-<<<<<<< HEAD
+            if data.remove.contains(&v0::FieldsChannel::Icon) {
+                if let Some(icon) = &icon {
+                    db.mark_attachment_as_deleted(&icon.id).await?;
+                }
+            }
+
+            for field in &data.remove {
+                match field {
+                    v0::FieldsChannel::Description => {
+                        description.take();
+                    }
+                    v0::FieldsChannel::Icon => {
+                        icon.take();
+                    }
+                    _ => {}
+                }
+            }
+
             if let Some(icon_id) = data.icon {
                 partial.icon = Some(File::use_channel_icon(db, &icon_id, id, &user.id).await?);
                 *icon = partial.icon.clone();
@@ -249,15 +242,6 @@
                 *voice = Some(new_voice.clone().into());
                 partial.voice = Some(new_voice.into());
             }
-=======
-            channel
-                .update(
-                    db,
-                    partial,
-                    data.remove.into_iter().map(|f| f.into()).collect(),
-                )
-                .await?;
->>>>>>> ed22b3a5
         }
         _ => return Err(create_error!(InvalidOperation)),
     };
@@ -267,7 +251,6 @@
             db,
             partial,
             data.remove
-                .unwrap_or_default()
                 .into_iter()
                 .map(|f| f.into())
                 .collect(),
