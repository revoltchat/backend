--- conflicted
+++ resolved
@@ -6,10 +6,7 @@
 .data
 .env
 .venv/
-<<<<<<< HEAD
-=======
 venv/
->>>>>>> 93a5de76
 
 .vercel
 .DS_Store
